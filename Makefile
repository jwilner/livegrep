--- conflicted
+++ resolved
@@ -25,15 +25,10 @@
 override LDLIBS+=-ltcmalloc
 endif
 
-<<<<<<< HEAD
-DIRS := src src/lib src/tools
+DIRS := src src/lib src/tools test
 include Makefile.lib
 
 $(TOOLS): $(re2)
 
 $(re2): FORCE
-	$(MAKE) -C src/vendor/re2 obj/libre2.a
-=======
-DIRS := src src/lib src/3party src/tools test
-include Makefile.lib
->>>>>>> b715bb23
+	$(MAKE) -C src/vendor/re2 obj/libre2.a