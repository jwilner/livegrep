#include "codesearch.h"
#include "smart_git.h"
#include "timer.h"

#include <stdio.h>
#include <iostream>

<<<<<<< HEAD
bool FLAG_machine_interface = true;
=======
#include <gflags/gflags.h>

#include <json/json.h>

#include <re2/regexp.h>

DEFINE_bool(json, false, "Use JSON output.");
DEFINE_int32(threads, 4, "Number of threads to use.");
DEFINE_string(dump_index, "", "Dump the produced index to a specified file");
DEFINE_string(load_index, "", "Load the index from a file instead of walking the repository");
DEFINE_string(git_dir, ".git", "The git directory to read from");
>>>>>>> 34642060

using namespace std;

long timeval_ms (struct timeval tv) {
    return tv.tv_sec * 1000 + tv.tv_usec / 1000;
}

void print_stats(const match_stats &stats) {
    json_object *obj = json_object_new_object();
    json_object_object_add(obj, "re2_time", json_object_new_int
                           (timeval_ms(stats.re2_time)));
    json_object_object_add(obj, "git_time", json_object_new_int
                           (timeval_ms(stats.git_time)));
    printf("DONE %s\n", json_object_to_json_string(obj));
    json_object_put(obj);
}

int main(int argc, char **argv) {
    google::SetUsageMessage("Usage: " + string(argv[0]) + " <options> REFS");
    google::ParseCommandLineFlags(&argc, &argv, true);

    git_repository *repo;
    git_repository_open(&repo, FLAGS_git_dir.c_str());

    code_searcher counter(repo);
    counter.set_output_json(FLAGS_json);

    if (FLAGS_load_index.size() == 0) {
        timer tm;
        struct timeval elapsed;

        for (int i = 1; i < argc; i++) {
            if (!FLAGS_json)
                printf("Walking %s...", argv[i]);
            fflush(stdout);
            counter.walk_ref(argv[i]);
            elapsed = tm.elapsed();
            if (!FLAGS_json)
                printf(" done.\n");
        }
        counter.finalize();
        elapsed = tm.elapsed();
        if (!FLAGS_json)
            printf("repository indexed in %d.%06ds\n",
                   (int)elapsed.tv_sec, (int)elapsed.tv_usec);
    } else {
        counter.load_index(FLAGS_load_index);
    }
    if (!FLAGS_json && !FLAGS_load_index.size())
        counter.dump_stats();
    if (FLAGS_dump_index.size())
        counter.dump_index(FLAGS_dump_index);
    RE2::Options opts;
    opts.set_never_nl(true);
    opts.set_one_line(false);
    opts.set_perl_classes(true);
    opts.set_posix_syntax(true);
    opts.set_word_boundary(true);
    opts.set_log_errors(false);
    while (true) {
        if (FLAGS_json)
            printf("READY\n");
        else
            printf("regex> ");
        string line;
        getline(cin, line);
        if (cin.eof())
            break;
        RE2 re(line, opts);
        if (!re.ok()) {
            if (!FLAGS_json)
                printf("Error: %s\n", re.error().c_str());
            else
                printf("FATAL %s\n", re.error().c_str());
        }
        if (re.ok()) {
            timer tm;
            struct timeval elapsed;
            match_stats stats;
            counter.match(re, &stats);
            elapsed = tm.elapsed();
            if (FLAGS_json)
                print_stats(stats);
            else
                printf("Match completed in %d.%06ds.\n",
                       (int)elapsed.tv_sec, (int)elapsed.tv_usec);
        }
    }

    return 0;
}<|MERGE_RESOLUTION|>--- conflicted
+++ resolved
@@ -5,9 +5,6 @@
 #include <stdio.h>
 #include <iostream>
 
-<<<<<<< HEAD
-bool FLAG_machine_interface = true;
-=======
 #include <gflags/gflags.h>
 
 #include <json/json.h>
@@ -19,7 +16,6 @@
 DEFINE_string(dump_index, "", "Dump the produced index to a specified file");
 DEFINE_string(load_index, "", "Load the index from a file instead of walking the repository");
 DEFINE_string(git_dir, ".git", "The git directory to read from");
->>>>>>> 34642060
 
 using namespace std;
 
