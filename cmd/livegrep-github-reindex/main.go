package main

import (
	"encoding/json"
	"flag"
	"fmt"
	"io/ioutil"
	"log"
	"net/http"
	"net/url"
	"os"
	"os/exec"
	"path"
	"sort"
	"strings"
	"sync"

	"github.com/google/go-github/github"
	"github.com/livegrep/livegrep/src/proto/config"

	"golang.org/x/net/context"
	"golang.org/x/oauth2"
)

const BLDeprecatedMessage = "This flag has been deprecated and will be removed in a future release. Please switch to the '-ignorelist' option."

var (
	flagCodesearch   = flag.String("codesearch", "", "Path to the `codesearch` binary")
	flagFetchReindex = flag.String("fetch-reindex", "", "Path to the `livegrep-fetch-reindex` binary")
	flagApiBaseUrl   = flag.String("api-base-url", "https://api.github.com/", "Github API base url")
	flagGithubKey    = flag.String("github-key", os.Getenv("GITHUB_KEY"), "Github API key")
	flagRepoDir      = flag.String("dir", "repos", "Directory to store repos")
	flagIgnorelist   = flag.String("ignorelist", "", "File containing a list of repositories to ignore when indexing")
	flagDeprecatedBL = flag.String("blacklist", "", "[DEPRECATED] "+BLDeprecatedMessage)
	flagIndexPath    = dynamicDefault{
		display: "${dir}/livegrep.idx",
		fn:      func() string { return path.Join(*flagRepoDir, "livegrep.idx") },
	}
<<<<<<< HEAD
	flagRevision     = flag.String("revision", "HEAD", "git revision to index")
	flagUrlPattern   = flag.String("url-pattern", "https://github.com/{name}/blob/{version}/{path}#L{lno}", "when using the local frontend fileviewer, this string will be used to construt a link to the file source on github")
	flagName         = flag.String("name", "livegrep index", "The name to be stored in the index file")
	flagRevparse     = flag.Bool("revparse", true, "whether to `git rev-parse` the provided revision in generated links")
	flagForks        = flag.Bool("forks", true, "whether to index repositories that are github forks, and not original repos")
	flagArchived     = flag.Bool("archived", false, "whether to index repositories that are archived on github")
	flagHTTP         = flag.Bool("http", false, "clone repositories over HTTPS instead of SSH")
	flagHTTPUsername = flag.String("http-user", "git", "Override the username to use when cloning over https")
	flagInstallation = flag.Bool("installation-token", false, "Treat the API key as a Github Application Installation Key when cloning")
	flagDepth        = flag.Int("depth", 0, "clone repository with specify --depth=N depth.")
	flagReposPerPage = flag.Int("repos-per-page", 50, "when fetching repositories, this is the number of repos to fetch per page. Max 100")
	flagSkipMissing  = flag.Bool("skip-missing", false, "skip repositories where the specified revision is missing")
	flagRepos        = stringList{}
	flagOrgs         = stringList{}
	flagUsers        = stringList{}
=======
	flagRevision                = flag.String("revision", "HEAD", "git revision to index")
	flagUrlPattern              = flag.String("url-pattern", "https://github.com/{name}/blob/{version}/{path}#L{lno}", "when using the local frontend fileviewer, this string will be used to construt a link to the file source on github")
	flagName                    = flag.String("name", "livegrep index", "The name to be stored in the index file")
	flagNumRepoUpdateWorkers    = flag.String("num-repo-update-workers", "8", "Number of workers fetch-reindex will use to update repositories")
	flagRevparse                = flag.Bool("revparse", true, "whether to `git rev-parse` the provided revision in generated links")
	flagForks                   = flag.Bool("forks", true, "whether to index repositories that are github forks, and not original repos")
	flagArchived                = flag.Bool("archived", false, "whether to index repositories that are archived on github")
	flagHTTP                    = flag.Bool("http", false, "clone repositories over HTTPS instead of SSH")
	flagHTTPUsername            = flag.String("http-user", "git", "Override the username to use when cloning over https")
	flagInstallation            = flag.Bool("installation-token", false, "Treat the API key as a Github Application Installation Key when cloning")
	flagDepth                   = flag.Int("depth", 0, "clone repository with specify --depth=N depth.")
	flagSkipMissing             = flag.Bool("skip-missing", false, "skip repositories where the specified revision is missing")
	flagMaxConcurrentGHRequests = flag.Int("max-concurrent-gh-requests", 1, "Applied per org/user. If fetching 2 orgs, you will have 2x{yourInput} network calls possible at a time")

	flagRepos = stringList{}
	flagOrgs  = stringList{}
	flagUsers = stringList{}
>>>>>>> 80aed2ec
)

func init() {
	flag.Var(&flagIndexPath, "out", "Path to write the index")
	flag.Var(&flagRepos, "repo", "Specify a repo to index (may be passed multiple times)")
	flag.Var(&flagOrgs, "org", "Specify a github organization to index (may be passed multiple times)")
	flag.Var(&flagUsers, "user", "Specify a github user to index (may be passed multiple times)")
}

const Workers = 8

func main() {
	flag.Parse()
	log.SetFlags(0)

	if *flagDeprecatedBL != "" {
		log.Fatalln(BLDeprecatedMessage)
	}

	if flagRepos.strings == nil &&
		flagOrgs.strings == nil &&
		flagUsers.strings == nil {
		log.Fatal("You must specify at least one repo or organization to index")
	}

	if *flagInstallation {
		if *flagGithubKey == "" {
			log.Fatal("-installation-key requires passing a github key, via either -github-key or $GITHUB_KEY")
		}
		*flagHTTP = true
		*flagHTTPUsername = "x-access-token"
	}

	var ignorelist map[string]struct{}
	if *flagIgnorelist != "" {
		var err error
		ignorelist, err = loadIgnorelist(*flagIgnorelist)
		if err != nil {
			log.Fatalf("loading %s: %s", *flagIgnorelist, err)
		}
	}

	var h *http.Client
	if *flagGithubKey == "" {
		h = http.DefaultClient
	} else {
		tok := &oauth2.Token{AccessToken: *flagGithubKey}
		h = oauth2.NewClient(
			context.Background(),
			oauth2.StaticTokenSource(tok),
		)
	}

	gh := github.NewClient(h)

	if *flagApiBaseUrl != "" {
		if !strings.HasSuffix(*flagApiBaseUrl, "/") {
			log.Fatalf("API base URL must include trailing slash: %s", *flagApiBaseUrl)
		}
		baseURL, err := url.Parse(*flagApiBaseUrl)
		if err != nil {
			log.Fatalf("parsing base url %s: %v", *flagApiBaseUrl, err)
		}
		gh.BaseURL = baseURL
	}

	repos, err := loadRepos(gh,
		flagRepos.strings,
		flagOrgs.strings,
		flagUsers.strings)
	if err != nil {
		log.Fatalln(err.Error())
	}

	repos = filterRepos(repos, ignorelist, !*flagForks, !*flagArchived)

	sort.Sort(ReposByName(repos))

	config, err := buildConfig(*flagName, *flagRepoDir, repos, *flagRevision)
	if err != nil {
		log.Fatalln(err.Error())
	}
	configPath := path.Join(*flagRepoDir, "livegrep.json")
	if err := writeConfig(config, configPath); err != nil {
		log.Fatalln(err.Error())
	}

	index := flagIndexPath.Get().(string)

	args := []string{
		"--out", index,
		"--codesearch", *flagCodesearch,
		"--num-workers", *flagNumRepoUpdateWorkers,
	}
	if *flagRevparse {
		args = append(args, "--revparse")
	}
	if *flagSkipMissing {
		args = append(args, "--skip-missing")
	}
	args = append(args, configPath)

	if *flagFetchReindex == "" {
		fr := findBinary("livegrep-fetch-reindex")
		flagFetchReindex = &fr
	}

	log.Printf("Running: %s %v\n", *flagFetchReindex, args)
	cmd := exec.Command(*flagFetchReindex, args...)
	cmd.Stdout = os.Stdout
	cmd.Stderr = os.Stderr
	if *flagGithubKey != "" {
		cmd.Env = append(os.Environ(), fmt.Sprintf("GITHUB_KEY=%s", *flagGithubKey))
	}
	if err := cmd.Run(); err != nil {
		log.Fatalln("livegrep-fetch-reindex: ", err)
	}
}

func findBinary(name string) string {
	paths := []string{
		path.Join(path.Dir(os.Args[0]), name),
		strings.Replace(os.Args[0], path.Base(os.Args[0]), name, -1),
	}
	for _, try := range paths {
		if st, err := os.Stat(try); err == nil && (st.Mode()&os.ModeDir) == 0 {
			return try
		}
	}
	return name
}

type ReposByName []*github.Repository

func (r ReposByName) Len() int           { return len(r) }
func (r ReposByName) Swap(i, j int)      { r[i], r[j] = r[j], r[i] }
func (r ReposByName) Less(i, j int) bool { return *r[i].FullName < *r[j].FullName }

func loadIgnorelist(path string) (map[string]struct{}, error) {
	data, err := ioutil.ReadFile(path)
	if err != nil {
		return nil, err
	}

	lines := strings.Split(string(data), "\n")
	out := make(map[string]struct{}, len(lines))
	for _, l := range lines {
		out[l] = struct{}{}
	}
	return out, nil
}

type loadJob struct {
	obj string
	get func(*github.Client, string) ([]*github.Repository, error)
}

type maybeRepo struct {
	repos []*github.Repository
	err   error
}

func loadRepos(
	client *github.Client,
	repos []string,
	orgs []string,
	users []string) ([]*github.Repository, error) {

	jobc := make(chan loadJob)
	done := make(chan struct{})
	repoc := make(chan maybeRepo)

	var jobs []loadJob
	for _, repo := range repos {
		jobs = append(jobs, loadJob{repo, getOneRepo})
	}
	for _, org := range orgs {
		jobs = append(jobs, loadJob{org, getOrgRepos})
	}
	for _, user := range users {
		jobs = append(jobs, loadJob{user, getUserRepos})
	}
	go func() {
		defer close(jobc)
		for _, j := range jobs {
			select {
			case jobc <- j:
			case <-done:
				return
			}
		}
	}()
	var wg sync.WaitGroup
	wg.Add(Workers)
	for i := 0; i < Workers; i++ {
		go func() {
			runJobs(client, jobc, done, repoc)
			wg.Done()
		}()
	}
	go func() {
		wg.Wait()
		close(repoc)
	}()
	var out []*github.Repository
	for repo := range repoc {
		if repo.err != nil {
			close(done)
			return nil, repo.err
		}
		out = append(out, repo.repos...)
	}

	return out, nil
}

func runJobs(client *github.Client, jobc <-chan loadJob, done <-chan struct{}, out chan<- maybeRepo) {
	for {
		var job loadJob
		var ok bool
		select {
		case job, ok = <-jobc:
			if !ok {
				return
			}
		case <-done:
			return
		}
		var res maybeRepo
		res.repos, res.err = job.get(client, job.obj)
		select {
		case out <- res:
		case <-done:
			return
		}
	}
}

func filterRepos(repos []*github.Repository,
	ignorelist map[string]struct{},
	excludeForks bool, excludeArchived bool) []*github.Repository {
	var out []*github.Repository

	for _, r := range repos {
		if excludeForks && r.Fork != nil && *r.Fork {
			log.Printf("Excluding fork %s...", *r.FullName)
			continue
		}
		if excludeArchived && r.Archived != nil && *r.Archived {
			log.Printf("Excluding archived %s...", *r.FullName)
			continue
		}
		if ignorelist != nil {
			if _, ok := ignorelist[*r.FullName]; ok {
				continue
			}
		}
		out = append(out, r)
	}

	return out
}

func getOneRepo(client *github.Client, repo string) ([]*github.Repository, error) {
	bits := strings.SplitN(repo, "/", 2)
	if len(bits) != 2 {
		return nil, fmt.Errorf("Bad repository: %s", repo)
	}

	ghRepo, _, err := client.Repositories.Get(context.TODO(), bits[0], bits[1])
	if err != nil {
		return nil, err
	}
	return []*github.Repository{ghRepo}, nil
}

<<<<<<< HEAD
func getOrgRepos(client *github.Client, org string) ([]*github.Repository, error) {
	var buf []*github.Repository
	opt := &github.RepositoryListByOrgOptions{
		ListOptions: github.ListOptions{PerPage: *flagReposPerPage},
=======
type IndexedResponse struct {
	Page  int
	Org   string
	Repos []*github.Repository
	err   error
}

func callGitHubConcurrently(initialResp *github.Response, concurrencyLimit int, firstResult []*github.Repository, gClient *github.Client, method string, org string, user string) ([]*github.Repository, error) {
	pagesToCall := initialResp.LastPage - 1

	// create the matrix of results and add the first one - this is so we can maintain order
	// which unfortunately takes an extra O(n) pass
	resultsMatrix := make([][]*github.Repository, pagesToCall+1)
	resultsMatrix[0] = firstResult

	semaphores := make(chan bool, concurrencyLimit)
	resStream := make(chan *IndexedResponse, pagesToCall)
	var wg sync.WaitGroup

	ctx, cancel := context.WithCancel(context.Background())
	defer cancel()

	for i := 1; i <= pagesToCall; i++ {
		wg.Add(1)

		go func(ctx context.Context, page int, c chan *IndexedResponse, s chan bool, w *sync.WaitGroup) {
			s <- true // aquire semaphore
			defer w.Done()

			var repos []*github.Repository
			var err error
			if method == "org" {
				repos, _, err = gClient.Repositories.ListByOrg(ctx, org, &github.RepositoryListByOrgOptions{
					ListOptions: github.ListOptions{PerPage: 100, Page: page},
				})
			} else if method == "user" {
				repos, _, err = gClient.Repositories.List(ctx, user, &github.RepositoryListOptions{
					ListOptions: github.ListOptions{PerPage: 100, Page: page},
				})
			}

			c <- &IndexedResponse{
				Page:  page,
				Repos: repos,
				Org:   org,
				err:   err,
			}
			<-s // release semaphore
		}(ctx, i+1, resStream, semaphores, &wg) // + 1 because pages are 1 based, and we already called 1st to start with
>>>>>>> 80aed2ec
	}

	// close the channel in the background
	go func() {
		wg.Wait()
		close(resStream)
		close(semaphores)
	}()

	for res := range resStream {
		if res.err != nil {
			return nil, res.err // cancel will be called after this early return
		}
		resultsMatrix[res.Page-1] = res.Repos // Page index is 1 based
	}

	// Now flatten the matrix and return it
	var buf []*github.Repository
	for _, res := range resultsMatrix {
		buf = append(buf, res...)
	}

	return buf, nil
}

func getOrgRepos(client *github.Client, org string) ([]*github.Repository, error) {
	log.Printf("Fetching repositories for organization: %s", org)

	opt := &github.RepositoryListByOrgOptions{
		ListOptions: github.ListOptions{PerPage: 100},
	}
	repos, resp, err := client.Repositories.ListByOrg(context.TODO(), org, opt)

	if err != nil {
		return nil, err
	} else if resp.FirstPage == resp.LastPage { // if no more pages, return early
		return repos, nil
	}

	// when flagMaxConcurrentGHRequests is 1 (default), behaves synchronously
	return callGitHubConcurrently(resp, *flagMaxConcurrentGHRequests, repos, client, "org", org, "")
}

func getUserRepos(client *github.Client, user string) ([]*github.Repository, error) {
	log.Printf("Fetching repositories for user: %s", user)

	opt := &github.RepositoryListOptions{
<<<<<<< HEAD
		ListOptions: github.ListOptions{PerPage: *flagReposPerPage},
=======
		ListOptions: github.ListOptions{PerPage: 100},
>>>>>>> 80aed2ec
	}
	repos, resp, err := client.Repositories.List(context.TODO(), user, opt)
	if err != nil {
		return nil, err
	} else if resp.FirstPage == resp.LastPage { // if no more pages, return early
		return repos, nil
	}

	// when flagMaxConcurrentGHRequests is 1 (default), behaves synchronously
	return callGitHubConcurrently(resp, *flagMaxConcurrentGHRequests, repos, client, "user", "", user)
}

func writeConfig(config []byte, file string) error {
	dir := path.Dir(file)
	if err := os.MkdirAll(dir, 0755); err != nil {
		return err
	}
	return ioutil.WriteFile(file, config, 0644)
}

func buildConfig(name string,
	dir string,
	repos []*github.Repository,
	revision string) ([]byte, error) {
	cfg := config.IndexSpec{
		Name: name,
	}

	for _, r := range repos {
		if *flagSkipMissing {
			cmd := exec.Command("git",
				"--git-dir",
				path.Join(dir, *r.FullName),
				"rev-parse",
				"--verify",
				revision,
			)
			if e := cmd.Run(); e != nil {
				log.Printf("Skipping missing revision repo=%s rev=%s",
					*r.FullName, revision,
				)
				continue
			}
		}
		var remote string
		if *flagHTTP {
			remote = *r.CloneURL
		} else {
			remote = *r.SSHURL
		}

		var password_env string
		if *flagGithubKey != "" {
			password_env = "GITHUB_KEY"
		}

		cfg.Repositories = append(cfg.Repositories, &config.RepoSpec{
			Path:      path.Join(dir, *r.FullName),
			Name:      *r.FullName,
			Revisions: []string{revision},
			Metadata: &config.Metadata{
				Github:     *r.HTMLURL,
				Remote:     remote,
				UrlPattern: *flagUrlPattern,
			},
			CloneOptions: &config.CloneOptions{
				Depth:       int32(*flagDepth),
				Username:    *flagHTTPUsername,
				PasswordEnv: password_env,
			},
		})
	}

	return json.MarshalIndent(cfg, "", "  ")
}<|MERGE_RESOLUTION|>--- conflicted
+++ resolved
@@ -36,23 +36,6 @@
 		display: "${dir}/livegrep.idx",
 		fn:      func() string { return path.Join(*flagRepoDir, "livegrep.idx") },
 	}
-<<<<<<< HEAD
-	flagRevision     = flag.String("revision", "HEAD", "git revision to index")
-	flagUrlPattern   = flag.String("url-pattern", "https://github.com/{name}/blob/{version}/{path}#L{lno}", "when using the local frontend fileviewer, this string will be used to construt a link to the file source on github")
-	flagName         = flag.String("name", "livegrep index", "The name to be stored in the index file")
-	flagRevparse     = flag.Bool("revparse", true, "whether to `git rev-parse` the provided revision in generated links")
-	flagForks        = flag.Bool("forks", true, "whether to index repositories that are github forks, and not original repos")
-	flagArchived     = flag.Bool("archived", false, "whether to index repositories that are archived on github")
-	flagHTTP         = flag.Bool("http", false, "clone repositories over HTTPS instead of SSH")
-	flagHTTPUsername = flag.String("http-user", "git", "Override the username to use when cloning over https")
-	flagInstallation = flag.Bool("installation-token", false, "Treat the API key as a Github Application Installation Key when cloning")
-	flagDepth        = flag.Int("depth", 0, "clone repository with specify --depth=N depth.")
-	flagReposPerPage = flag.Int("repos-per-page", 50, "when fetching repositories, this is the number of repos to fetch per page. Max 100")
-	flagSkipMissing  = flag.Bool("skip-missing", false, "skip repositories where the specified revision is missing")
-	flagRepos        = stringList{}
-	flagOrgs         = stringList{}
-	flagUsers        = stringList{}
-=======
 	flagRevision                = flag.String("revision", "HEAD", "git revision to index")
 	flagUrlPattern              = flag.String("url-pattern", "https://github.com/{name}/blob/{version}/{path}#L{lno}", "when using the local frontend fileviewer, this string will be used to construt a link to the file source on github")
 	flagName                    = flag.String("name", "livegrep index", "The name to be stored in the index file")
@@ -70,7 +53,6 @@
 	flagRepos = stringList{}
 	flagOrgs  = stringList{}
 	flagUsers = stringList{}
->>>>>>> 80aed2ec
 )
 
 func init() {
@@ -347,12 +329,6 @@
 	return []*github.Repository{ghRepo}, nil
 }
 
-<<<<<<< HEAD
-func getOrgRepos(client *github.Client, org string) ([]*github.Repository, error) {
-	var buf []*github.Repository
-	opt := &github.RepositoryListByOrgOptions{
-		ListOptions: github.ListOptions{PerPage: *flagReposPerPage},
-=======
 type IndexedResponse struct {
 	Page  int
 	Org   string
@@ -402,7 +378,6 @@
 			}
 			<-s // release semaphore
 		}(ctx, i+1, resStream, semaphores, &wg) // + 1 because pages are 1 based, and we already called 1st to start with
->>>>>>> 80aed2ec
 	}
 
 	// close the channel in the background
@@ -450,11 +425,7 @@
 	log.Printf("Fetching repositories for user: %s", user)
 
 	opt := &github.RepositoryListOptions{
-<<<<<<< HEAD
-		ListOptions: github.ListOptions{PerPage: *flagReposPerPage},
-=======
 		ListOptions: github.ListOptions{PerPage: 100},
->>>>>>> 80aed2ec
 	}
 	repos, resp, err := client.Repositories.List(context.TODO(), user, opt)
 	if err != nil {
